--- conflicted
+++ resolved
@@ -309,17 +309,7 @@
       this.setUniform("highlightedId", -1);
       return;
     }
-<<<<<<< HEAD
     this.setUniform("highlightedId", this.track.getIdAtTime(this.currentFrame));
-=======
-
-    // Tracks of length 1 should not be offset by 1
-    if (this.track.length() === 1) {
-      this.setUniform("highlightedId", this.track.getIdAtTime(this.currentFrame));
-    } else {
-      this.setUniform("highlightedId", this.track.getIdAtTime(this.currentFrame) - 1);
-    }
->>>>>>> a4f428f5
   }
 
   setFeature(name: string): void {
