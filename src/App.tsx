--- conflicted
+++ resolved
@@ -824,6 +824,15 @@
                               setOutlierDrawSettings({ mode, color });
                             }}
                           />
+                          <Checkbox
+                            type="checkbox"
+                            checked={showScaleBar}
+                            onChange={() => {
+                              setShowScaleBar(!showScaleBar);
+                            }}
+                          >
+                            Show scale bar
+                          </Checkbox>
                         </div>
                       </div>
                     ),
@@ -831,49 +840,6 @@
                 ]}
               />
             </div>
-<<<<<<< HEAD
-            <Divider orientationMargin={0} />
-            <div>
-              <h2>Viewer settings</h2>
-              <div style={{ display: "flex", flexDirection: "column", gap: "5px" }}>
-                <DrawModeDropdown
-                  label="Filtered out values"
-                  selected={outOfRangeDrawSettings.mode}
-                  color={outOfRangeDrawSettings.color}
-                  onChange={(mode: DrawMode, color: Color) => {
-                    setoutOfRangeDrawSettings({ mode, color });
-                  }}
-                />
-                <DrawModeDropdown
-                  label="Outliers"
-                  selected={outlierDrawSettings.mode}
-                  color={outlierDrawSettings.color}
-                  onChange={(mode: DrawMode, color: Color) => {
-                    setOutlierDrawSettings({ mode, color });
-                  }}
-                />
-                <Checkbox
-                  type="checkbox"
-                  checked={showTrackPath}
-                  onChange={() => {
-                    setShowTrackPath(!showTrackPath);
-                  }}
-                >
-                  Show track path
-                </Checkbox>
-                <Checkbox
-                  type="checkbox"
-                  checked={showScaleBar}
-                  onChange={() => {
-                    setShowScaleBar(!showScaleBar);
-                  }}
-                >
-                  Show scale bar
-                </Checkbox>
-              </div>
-            </div>
-=======
->>>>>>> 42a975e9
           </div>
         </div>
       </div>
